--- conflicted
+++ resolved
@@ -8,22 +8,7 @@
 )
 
 
-<<<<<<< HEAD
-type MySQLExecutionEngineConfig struct {
-	EngineType       string   `mapstructure:"type" json:"type"`
-	UseBidirection   bool     `mapstructure:"use-bidirection" json:"use-bidirection"`
-	UseShadingProxy  bool     `mapstructure:"use-shading-proxy"  json:"use-shading-proxy"`
-	DetectConflict   bool     `mapstructure:"detect-conflict"json:"detect-conflict"`
-	MaxConflictRetry int      `mapstructure:"max-conflict-retry"json:"max-conflict-retry"`
-	OverrideConflict bool     `mapstructure:"override-conflict"json:"override-conflict"`
-	SQLTemplate      string   `mapstructure:"sql-template" json:"sql-template"`
-	SQLArgExpr       []string `mapstructure:"sql-arg-expr" json:"sql-arg-expr"`
-}
-
-type SQlExecutionEngine interface {
-=======
 type EngineExecutor interface {
->>>>>>> d61a73b0
 	Execute(msgBatch []*core.Msg, tableDef *schema_store.Table) error
 }
 
