--- conflicted
+++ resolved
@@ -145,10 +145,7 @@
 	Plugins            []string `toml:"plugins" json:"plugins"`
 }
 
-<<<<<<< HEAD
-=======
-
->>>>>>> d61a73b0
+
 // NewConfig creates a new config.
 func NewConfig() *Config {
 	cfg := &Config{}
