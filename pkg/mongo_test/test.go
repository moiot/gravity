package mongo_test

import (
	"fmt"
	"os"
	"strconv"

	mgo "gopkg.in/mgo.v2"
	"gopkg.in/mgo.v2/bson"

<<<<<<< HEAD
=======
	"github.com/moiot/gravity/pkg/mongo"

>>>>>>> 3368ba48
	log "github.com/sirupsen/logrus"

	"github.com/moiot/gravity/pkg/config"
)

func TestConfig() config.MongoConnConfig {
	cfg := config.MongoConnConfig{
		Host:   "127.0.0.1",
		Port:   27017,
		Direct: true,
	}

	sourceHost, ok := os.LookupEnv("MONGO_HOST")
	if ok {
		cfg.Host = sourceHost
	}

	sourceMongoPort, ok := os.LookupEnv("MONGO_PORT")
	if ok {
		p, err := strconv.Atoi(sourceMongoPort)
		if err != nil {
			log.Fatalf("invalid port")
		}
		cfg.Port = p
	}

	sourceMongoUser, ok := os.LookupEnv("MONGO_USER")
	if ok {
		cfg.Username = sourceMongoUser
	}

	sourceMongoPass, ok := os.LookupEnv("MONGO_PASSWORD")
	if ok {
		cfg.Password = sourceMongoPass
	}

	return cfg
}

// see https://stackoverflow.com/a/44342358 for mgo and mongo replication init
<<<<<<< HEAD
func InitReplica(session *mgo.Session) {
	// Session mode should be monotonic as the default session used by mgo is primary which performs all operations on primary.
	// Since the replica set has not been initialized yet, there wont be a primary and the operation (in this case, replSetInitiate) will just timeout
	session.SetMode(mgo.Monotonic, true)
	result := bson.M{}
	err := session.Run("replSetInitiate", &result)
=======
func InitReplica() {
	mongoCfg := TestConfig()
	session, err := mongo.CreateMongoSession(&mongoCfg)
	if err != nil {
		panic(err)
	}

	// Session mode should be monotonic as the default session used by mgo is primary which performs all operations on primary.
	// Since the replica set has not been initialized yet, there wont be a primary and the operation (in this case, replSetInitiate) will just timeout
	session.SetMode(mgo.Monotonic, true)

	result := bson.M{}
	err = session.Run("replSetInitiate", &result)
>>>>>>> 3368ba48
	if err != nil {
		if (result["codeName"] != "AlreadyInitialized") && result["code"] != 23 {
			panic(err.Error())
		}
	}
<<<<<<< HEAD
	log.Info("mongo replSet initialized")
=======

	log.Infof("%+v", result)
	session.Close()

	fmt.Println("mongo replSet initialized")
>>>>>>> 3368ba48
}<|MERGE_RESOLUTION|>--- conflicted
+++ resolved
@@ -1,18 +1,11 @@
 package mongo_test
 
 import (
-	"fmt"
 	"os"
 	"strconv"
 
 	mgo "gopkg.in/mgo.v2"
 	"gopkg.in/mgo.v2/bson"
-
-<<<<<<< HEAD
-=======
-	"github.com/moiot/gravity/pkg/mongo"
-
->>>>>>> 3368ba48
 	log "github.com/sirupsen/logrus"
 
 	"github.com/moiot/gravity/pkg/config"
@@ -53,40 +46,16 @@
 }
 
 // see https://stackoverflow.com/a/44342358 for mgo and mongo replication init
-<<<<<<< HEAD
 func InitReplica(session *mgo.Session) {
 	// Session mode should be monotonic as the default session used by mgo is primary which performs all operations on primary.
 	// Since the replica set has not been initialized yet, there wont be a primary and the operation (in this case, replSetInitiate) will just timeout
 	session.SetMode(mgo.Monotonic, true)
 	result := bson.M{}
 	err := session.Run("replSetInitiate", &result)
-=======
-func InitReplica() {
-	mongoCfg := TestConfig()
-	session, err := mongo.CreateMongoSession(&mongoCfg)
-	if err != nil {
-		panic(err)
-	}
-
-	// Session mode should be monotonic as the default session used by mgo is primary which performs all operations on primary.
-	// Since the replica set has not been initialized yet, there wont be a primary and the operation (in this case, replSetInitiate) will just timeout
-	session.SetMode(mgo.Monotonic, true)
-
-	result := bson.M{}
-	err = session.Run("replSetInitiate", &result)
->>>>>>> 3368ba48
 	if err != nil {
 		if (result["codeName"] != "AlreadyInitialized") && result["code"] != 23 {
 			panic(err.Error())
 		}
 	}
-<<<<<<< HEAD
 	log.Info("mongo replSet initialized")
-=======
-
-	log.Infof("%+v", result)
-	session.Close()
-
-	fmt.Println("mongo replSet initialized")
->>>>>>> 3368ba48
 }