package app

import (
	"sync"

	"github.com/juju/errors"
	log "github.com/sirupsen/logrus"

	"github.com/moiot/gravity/pkg/config"
	"github.com/moiot/gravity/pkg/core"
	"github.com/moiot/gravity/pkg/emitter"
	"github.com/moiot/gravity/pkg/filters"
	_ "github.com/moiot/gravity/pkg/inputs"
	_ "github.com/moiot/gravity/pkg/outputs"
	"github.com/moiot/gravity/pkg/position_store"
	"github.com/moiot/gravity/pkg/registry"
	"github.com/moiot/gravity/pkg/schedulers/batch_table_scheduler"
)

type Server struct {
	Input         core.Input
	filters       []core.IFilter
	Emitter       core.Emitter
	Scheduler     core.Scheduler
	PositionCache position_store.PositionCacheInterface
	Output        core.Output

	// When Input is done, server will be closed, when config changed, server will also be closed;
	// add a lock here to prevent race condition
	isClosed bool
	sync.Mutex
}

func Parse(pipelineConfig config.PipelineConfigV3) (*Server, error) {
	pipelineConfig = pipelineConfig.DeepCopy()

	server := Server{}

	// output
	plugin, err := registry.GetPlugin(registry.OutputPlugin, pipelineConfig.OutputPlugin.Type)
	if err != nil {
		return nil, errors.Trace(err)
	}

	// type assertion
	output, ok := plugin.(core.Output)
	if !ok {
		return nil, errors.Errorf("not a valid output plugin: %v", pipelineConfig.OutputPlugin.Type)
	}
	server.Output = output

	if err := plugin.Configure(pipelineConfig.PipelineName, pipelineConfig.OutputPlugin.Config); err != nil {
		return nil, errors.Trace(err)
	}

	// scheduler
	if pipelineConfig.SchedulerPlugin == nil {
		pipelineConfig.SchedulerPlugin = &config.GenericConfig{
			Type:   "batch-table-scheduler",
			Config: batch_table_scheduler.DefaultConfig,
		}
	}

	plugin, err = registry.GetPlugin(registry.SchedulerPlugin, pipelineConfig.SchedulerPlugin.Type)
	if err != nil {
		return nil, errors.Trace(err)
	}

	scheduler, ok := plugin.(core.Scheduler)
	if !ok {
		return nil, errors.Errorf("not a valid scheduler plugin")
	}
	server.Scheduler = scheduler

	if err := plugin.Configure(pipelineConfig.PipelineName, pipelineConfig.SchedulerPlugin.Config); err != nil {
		return nil, errors.Trace(err)
	}

	// emitters
	fs, err := filters.NewFilters(pipelineConfig.FilterPlugins)
	if err != nil {
		return nil, errors.Trace(err)
	}
	server.filters = fs

	e, err := emitter.NewEmitter(fs, server.Scheduler)
	if err != nil {
		return nil, errors.Trace(err)
	}
	server.Emitter = e

	// input
	inputPlugins := pipelineConfig.InputPlugin
	input, err := newInput(pipelineConfig.PipelineName, inputPlugins)
	if err != nil {
		return nil, errors.Trace(err)
	}
	server.Input = input

	return &server, nil
}

func NewServer(pipelineConfig config.PipelineConfigV3) (*Server, error) {
	server, err := Parse(pipelineConfig)
	if err != nil {
		return nil, err
	}

	// position store
	if p, err := server.Input.NewPositionCache(); err != nil {
		return nil, errors.Trace(err)
	} else {
		server.PositionCache = p
	}
	return server, nil
}

func newInput(pipelineName string, inputConfig config.InputConfig) (core.Input, error) {
	plugin, err := registry.GetPlugin(registry.InputPlugin, inputConfig.Type)
	if err != nil {
		return nil, errors.Trace(err)
	}

	inputConfig.Config["mode"] = inputConfig.Mode
	if err := plugin.Configure(pipelineName, inputConfig.Config); err != nil {
		return nil, errors.Trace(err)
	}

	p, ok := plugin.(core.Input)
	if !ok {
		return nil, errors.Errorf("not a valid input type")
	} else {
		return p, nil
	}
}

func (s *Server) Start() error {
	s.Lock()
	defer s.Unlock()

	switch o := s.Output.(type) {
	case core.SynchronousOutput:
		if err := o.Start(); err != nil {
			return errors.Trace(err)
		}
	case core.AsynchronousOutput:
		if err := o.Start(s.Scheduler); err != nil {
			return errors.Trace(err)
		}
	default:
		return errors.Errorf("output is an invalid type")
	}

	if err := s.Scheduler.Start(s.Output); err != nil {
		return errors.Trace(err)
	}

	if err := s.PositionCache.Start(); err != nil {
		return errors.Trace(err)
	}

	log.Infof("[Server] start input")
<<<<<<< HEAD
	if err := s.Input.Start(s.Emitter, s.PositionCache); err != nil {
=======
	if err := s.Input.Start(s.Emitter, s.Output.GetRouter()); err != nil {
>>>>>>> 3368ba48
		return errors.Trace(err)
	}

	s.isClosed = false

	log.Infof("[Server] started")
	return nil
}

func (s *Server) Close() {
	s.Lock()
	defer s.Unlock()

	if s.isClosed {
		return
	}

	log.Infof("[Server] closing..")
	s.Input.Close()
	log.Infof("[Server] input closed")

	s.Scheduler.Close()
	log.Infof("[Server] scheduler closed")

	s.Output.Close()
	log.Infof("[Server] output closed")

	s.PositionCache.Close()
	log.Infof("[Server] position store closed")

	log.Infof("[Server] stopped")

	s.isClosed = true
}<|MERGE_RESOLUTION|>--- conflicted
+++ resolved
@@ -160,11 +160,8 @@
 	}
 
 	log.Infof("[Server] start input")
-<<<<<<< HEAD
-	if err := s.Input.Start(s.Emitter, s.PositionCache); err != nil {
-=======
-	if err := s.Input.Start(s.Emitter, s.Output.GetRouter()); err != nil {
->>>>>>> 3368ba48
+
+	if err := s.Input.Start(s.Emitter, s.Output.GetRouter(), s.PositionCache); err != nil {
 		return errors.Trace(err)
 	}
 
