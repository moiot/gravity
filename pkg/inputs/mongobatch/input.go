package mongobatch

import (
	"fmt"
	"sync"
	"time"

	"github.com/moiot/gravity/pkg/position_repos"

	"github.com/juju/errors"
	"github.com/mitchellh/mapstructure"
	log "github.com/sirupsen/logrus"
	mgo "gopkg.in/mgo.v2"
	"gopkg.in/mgo.v2/bson"

	"github.com/moiot/gravity/pkg/config"
	"github.com/moiot/gravity/pkg/core"
	"github.com/moiot/gravity/pkg/inputs/mongostream"
	"github.com/moiot/gravity/pkg/metrics"
	"github.com/moiot/gravity/pkg/mongo"
	"github.com/moiot/gravity/pkg/mongo/gtm"
	"github.com/moiot/gravity/pkg/position_cache"
	"github.com/moiot/gravity/pkg/registry"
	"github.com/moiot/gravity/pkg/utils"
)

type Config struct {
	Source              *config.MongoConnConfig     `mapstructure:"source" toml:"source" json:"source"`
	PositionRepo        *config.GenericPluginConfig `mapstructure:"position-repo" toml:"position-repo" json:"position-repo"`
	BatchSize           int                         `mapstructure:"batch-size"  toml:"batch-size" json:"batch-size"`
	WorkerCnt           int                         `mapstructure:"worker-cnt" toml:"worker-cnt" json:"worker-cnt"`
	ChunkThreshold      int                         `mapstructure:"chunk-threshold"  toml:"chunk-threshold"  json:"chunk-threshold"`
	BatchPerSecondLimit int                         `mapstructure:"batch-per-second-limit" toml:"batch-per-second-limit" json:"batch-per-second-limit"`

	// IgnoreOplogError ignores error with oplog.
	// Some mongo cluster setup may not support oplog.
	IgnoreOplogError bool `mapstructure:"ignore-oplog-error" toml:"ignore-oplog-error" json:"ignore-oplog-error"`
}

func (c *Config) validateAndSetDefault() error {
	if c.Source == nil {
		return errors.Errorf("no mongo source configured")
	}

	if c.BatchSize <= 0 {
		c.BatchSize = 500
	}

	if c.WorkerCnt <= 0 {
		c.WorkerCnt = 10
	}

	if c.ChunkThreshold <= 0 {
		c.ChunkThreshold = 500000
	}

	if c.PositionRepo == nil {
		c.PositionRepo = position_repos.NewMongoRepoConfig(c.Source)
	}

	if c.BatchPerSecondLimit <= 0 {
		c.BatchPerSecondLimit = 1
	}

	return nil
}

const Name = "mongo-batch"

func init() {
	registry.RegisterPlugin(registry.InputPlugin, Name, &mongoBatchInput{}, false)
}

type mongoBatchInput struct {
	pipelineName string
	cfg          Config

	emitter core.Emitter
	router  core.Router
	session *mgo.Session

	wg     sync.WaitGroup
	closeC chan struct{}

	positionRepo  position_repos.PositionRepo
	positionCache position_cache.PositionCacheInterface

	chunkMap map[string]int
	pos      PositionValue
	posMeta  position_repos.PositionMeta
	posLock  sync.Mutex

	throttle *time.Ticker
}

func (plugin *mongoBatchInput) Configure(pipelineName string, data map[string]interface{}) error {
	plugin.pipelineName = pipelineName

	cfg := Config{}
	if err := mapstructure.Decode(data, &cfg); err != nil {
		return errors.Trace(err)
	}

	if err := cfg.validateAndSetDefault(); err != nil {
		return errors.Trace(err)
	}

	positionRepo, err := registry.GetPlugin(registry.PositionRepo, cfg.PositionRepo.Type)
	if err != nil {
		return errors.Trace(err)
	}
	if err := positionRepo.Configure(pipelineName, cfg.PositionRepo.Config); err != nil {
		return errors.Trace(err)
	}

	plugin.positionRepo = positionRepo.(position_repos.PositionRepo)
	plugin.cfg = cfg
	plugin.closeC = make(chan struct{})
	return nil
}

func (plugin *mongoBatchInput) Start(emitter core.Emitter, router core.Router, positionCache position_cache.PositionCacheInterface) error {
	session, err := mongo.CreateMongoSession(plugin.cfg.Source)
	if err != nil {
		return errors.Trace(err)
	}
	plugin.session = session
	plugin.emitter = emitter
	plugin.router = router
	plugin.positionCache = positionCache

	rate := time.Second / time.Duration(plugin.cfg.BatchPerSecondLimit)
	throttle := time.NewTicker(rate)
	plugin.throttle = throttle

	if err := SetupInitialPosition(positionCache, session, router, plugin.cfg); err != nil {
		return errors.Trace(err)
	}

	rawPos, exists, err := positionCache.Get()
	if err != nil {
		return errors.Trace(err)
	}
	if !exists {
		return errors.Errorf("[mongoBatchInput.Start] position not initialized")
	}
	plugin.posMeta = rawPos.PositionMeta
	pos := rawPos.Value.(PositionValue)
	plugin.pos = pos

	plugin.chunkMap = make(map[string]int)
	for i, c := range pos.Chunks {
		plugin.chunkMap[c.key()] = i
	}

	log.Debugf("[mongoBatchInput] chunks: %v", pos.Chunks)

	taskC := make(chan chunk, len(plugin.pos.Chunks))
	for _, c := range plugin.pos.Chunks {
		if !c.Done {
			taskC <- c
		}
	}
	close(taskC)

	plugin.wg.Add(plugin.cfg.WorkerCnt)
	for i := 0; i < plugin.cfg.WorkerCnt; i++ {
		go plugin.runWorker(taskC)
	}
	return nil
}

func (plugin *mongoBatchInput) Close() {
	log.Infof("[mongoBatchInput] closing")
	close(plugin.closeC)
	plugin.wg.Wait()
	plugin.session.Close()
	plugin.throttle.Stop()
	log.Infof("[mongoBatchInput] closed")
}

func (plugin *mongoBatchInput) Stage() config.InputMode {
	return config.Batch
}

func (plugin *mongoBatchInput) NewPositionCache() (position_cache.PositionCacheInterface, error) {
	if err := plugin.positionRepo.Init(); err != nil {
		return nil, errors.Trace(err)
	}

	positionCache, err := position_cache.NewPositionCache(
		plugin.pipelineName,
		plugin.positionRepo,
		Encode,
		Decode,
		position_cache.DefaultFlushPeriod)
	if err != nil {
		return nil, errors.Trace(err)
	}

	return positionCache, nil
}

func (plugin *mongoBatchInput) Done() chan position_repos.Position {
	ret := make(chan position_repos.Position)
	go func() {
		plugin.Wait()
		select {
		case <-plugin.closeC:
			log.Info("[mongoBatchInput] canceled")
			close(ret)
		default:
			log.Info("[mongoBatchInput] done with start position: ", plugin.pos.Start)
			start := config.MongoPosition(plugin.pos.Start)
			ret <- position_repos.Position{
				PositionMeta: position_repos.PositionMeta{
					Version:    plugin.posMeta.Version,
					Name:       plugin.posMeta.Name,
					Stage:      config.Stream,
					UpdateTime: time.Time{},
				},
				Value: mongostream.OplogPositionValue{
					StartPosition:   &start,
					CurrentPosition: config.MongoPosition(plugin.pos.Start),
				},
			}
			close(ret)
		}
	}()
	return ret
}

func (plugin *mongoBatchInput) SendDeadSignal() error {
	plugin.Close()
	return nil
}

func (plugin *mongoBatchInput) Wait() {
	plugin.wg.Wait()
}

func (plugin *mongoBatchInput) runWorker(ch chan chunk) {
	defer plugin.wg.Done()

	for {
		select {
		case task, ok := <-ch:
			if !ok {
				log.Infof("[mongoBatchInput] no more chunk, exit worker.")
				return
			}
			if task.Current == nil {
				task.Current = task.Min
			}
			var actualCount int
			first := true
			for {
				<-plugin.throttle.C
				c := plugin.session.DB(task.Database).C(task.Collection)
				idQuery := make(map[string]interface{})
				if task.Current != nil {
					if first {
<<<<<<< HEAD
						idQuery["$gte"] = task.Current.Value

					} else {
						idQuery["$gt"] = task.Current.Value
					}
				}
				if task.Max != nil {
					idQuery["$lte"] = task.Max.Value
				}

				if len(idQuery) == 0 {
					log.Fatalf("id query empty")
=======
						query = append(query, bson.DocElem{Name: "_id", Value: bson.D{{Name: "$gte", Value: task.Current.Value}}})
					} else {
						query = append(query, bson.DocElem{Name: "_id", Value: bson.D{{Name: "$gt", Value: task.Current.Value}}})
					}
				}
				if task.Max != nil {
					query = append(query, bson.DocElem{Name: "_id", Value: bson.D{{Name: "$lte", Value: task.Max.Value}}})
>>>>>>> 4ec77cae
				}

				first = false
				var results []map[string]interface{}
				err := c.Find(bson.M{"_id": idQuery}).Sort("_id").Limit(plugin.cfg.BatchSize).Hint("_id").All(&results)
				if err != nil {
					log.Fatalf("[mongoBatchInput] error query for task. %s", errors.ErrorStack(err))
				}
				actualCount = len(results)
				if actualCount == 0 {
					log.Infof("[mongoBatchInput] done chunk %#v", task)
					plugin.finishChunk(task)
					break
				} else {
<<<<<<< HEAD
					log.Infof("[mongoBatchInput] %d records returned from query %v", actualCount, idQuery)
=======
					log.Infof("[mongoBatchInput] %d records returned from query %v", actualCount, query)
>>>>>>> 4ec77cae
				}

				id := results[len(results)-1]["_id"]
				task.Current = &IDValue{Value: id}
				task.Scanned += len(results)
				now := time.Now()
				metrics.InputCounter.WithLabelValues(plugin.pipelineName, task.Database, task.Collection, string(core.MsgDML), string(core.Insert)).Add(float64(len(results)))
				for _, result := range results {
					op := gtm.Op{
						Id:        result["_id"],
						Operation: "i",
						Namespace: fmt.Sprintf("%s.%s", task.Database, task.Collection),
						Data:      result,
						Row:       nil,
						Timestamp: bson.MongoTimestamp(now.Unix() << 32),
						Source:    gtm.DirectQuerySource,
					}

					msg := core.Msg{
						Phase: core.Phase{
							EnterInput: time.Now(),
						},
						Type:     core.MsgDML,
						Host:     plugin.cfg.Source.Host,
						Database: task.Database,
						Table:    task.Collection,
						DmlMsg: &core.DMLMsg{
							Operation: core.Insert,
							Data:      result,
							Old:       make(map[string]interface{}),
							Pks: map[string]interface{}{
								"_id": op.Id,
							},
						},
						AfterCommitCallback: plugin.AfterMsgCommit,
						InputContext:        task,
						Timestamp:           now,
						Oplog:               &op,
						Done:                make(chan struct{}),
						InputStreamKey:      utils.NewStringPtr(task.key()),
					}
					if err := plugin.emitter.Emit(&msg); err != nil {
						log.Fatalf("failed to emit: %v", errors.ErrorStack(err))
					}

					select {
					case <-plugin.closeC:
						log.Infof("[mongoBatchInput] canceled")
						return
					default:
					}
				}
			}
		case <-plugin.closeC:
			return
		}
	}
}

func (plugin *mongoBatchInput) finishChunk(c chunk) {
	c.Done = true
	msg := &core.Msg{
		Phase: core.Phase{
			EnterInput: time.Now(),
		},
		Type:           core.MsgCtl,
		InputStreamKey: utils.NewStringPtr(c.key()),
		Done:           make(chan struct{}),
	}
	if err := plugin.emitter.Emit(msg); err != nil {
		log.Fatalf("failed to emit: %v", errors.ErrorStack(err))
	}
	<-msg.Done
	msg = &core.Msg{
		Phase: core.Phase{
			EnterInput: time.Now(),
		},
		Type:           core.MsgCloseInputStream,
		InputStreamKey: utils.NewStringPtr(c.key()),
		Done:           make(chan struct{}),
	}
	metrics.InputCounter.WithLabelValues(plugin.pipelineName, msg.Database, msg.Table, string(msg.Type), "").Add(1)
	if err := plugin.emitter.Emit(msg); err != nil {
		log.Fatalf("failed to emit: %v", errors.ErrorStack(err))
	}
	<-msg.Done
	if err := plugin.saveChunk(c); err != nil {
		log.Fatalf("failed to save chunk: %v", errors.ErrorStack(err))
	}
	if err := plugin.positionCache.Flush(); err != nil {
		log.Fatalf("failed to flush position: %v", errors.ErrorStack(err))
	}
}

func (plugin *mongoBatchInput) AfterMsgCommit(msg *core.Msg) error {
	c := msg.InputContext.(chunk)
	return plugin.saveChunk(c)
}

func (plugin *mongoBatchInput) saveChunk(c chunk) error {
	plugin.pos.Chunks[plugin.chunkMap[c.key()]] = c

	plugin.posLock.Lock()
	if err := plugin.positionCache.Put(position_repos.Position{
		PositionMeta: plugin.posMeta,
		Value:        plugin.pos,
	}); err != nil {
		return errors.Trace(err)
	}
	plugin.posLock.Unlock()
	return nil
}<|MERGE_RESOLUTION|>--- conflicted
+++ resolved
@@ -260,9 +260,7 @@
 				idQuery := make(map[string]interface{})
 				if task.Current != nil {
 					if first {
-<<<<<<< HEAD
 						idQuery["$gte"] = task.Current.Value
-
 					} else {
 						idQuery["$gt"] = task.Current.Value
 					}
@@ -273,15 +271,6 @@
 
 				if len(idQuery) == 0 {
 					log.Fatalf("id query empty")
-=======
-						query = append(query, bson.DocElem{Name: "_id", Value: bson.D{{Name: "$gte", Value: task.Current.Value}}})
-					} else {
-						query = append(query, bson.DocElem{Name: "_id", Value: bson.D{{Name: "$gt", Value: task.Current.Value}}})
-					}
-				}
-				if task.Max != nil {
-					query = append(query, bson.DocElem{Name: "_id", Value: bson.D{{Name: "$lte", Value: task.Max.Value}}})
->>>>>>> 4ec77cae
 				}
 
 				first = false
@@ -296,11 +285,8 @@
 					plugin.finishChunk(task)
 					break
 				} else {
-<<<<<<< HEAD
 					log.Infof("[mongoBatchInput] %d records returned from query %v", actualCount, idQuery)
-=======
-					log.Infof("[mongoBatchInput] %d records returned from query %v", actualCount, query)
->>>>>>> 4ec77cae
+
 				}
 
 				id := results[len(results)-1]["_id"]
