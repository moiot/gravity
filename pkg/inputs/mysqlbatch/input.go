--- conflicted
+++ resolved
@@ -119,7 +119,6 @@
 	return nil
 }
 
-<<<<<<< HEAD
 func (plugin *mysqlFullInput) NewPositionCache() (position_store.PositionCacheInterface, error) {
 	positionRepo, err := position_store.NewMySQLRepo(
 		plugin.probeDBConfig,
@@ -140,10 +139,7 @@
 	return positionCache, nil
 }
 
-func (plugin *mysqlFullInput) Start(emitter core.Emitter, positionCache position_store.PositionCacheInterface) error {
-=======
-func (plugin *mysqlFullInput) Start(emitter core.Emitter, router core.Router) error {
->>>>>>> 3368ba48
+func (plugin *mysqlFullInput) Start(emitter core.Emitter, router core.Router, positionCache position_store.PositionCacheInterface) error {
 	cfg := plugin.cfg
 
 	sourceDB, err := utils.CreateDBConnection(cfg.Source)
