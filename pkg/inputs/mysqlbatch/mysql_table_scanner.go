--- conflicted
+++ resolved
@@ -130,21 +130,13 @@
 	descOrderString = strings.Join(descOrderStrings, ",")
 	ascOrderString = strings.Join(ascOderStrings, ",")
 
-<<<<<<< HEAD
-	maxStatement := fmt.Sprintf(
-		"SELECT %s FROM `%s`.`%s` ORDER BY %s LIMIT 1",
-		columnsString,
-		dbName,
-		tableName,
-		descOrderString)
-=======
 	where := ""
 	if condition != "" {
 		where = "WHERE " + condition
 	}
 
 	maxStatement := fmt.Sprintf("SELECT %s FROM `%s`.`%s` %s ORDER BY %s LIMIT 1", columnsString, dbName, tableName, where, descOrderString)
->>>>>>> acfe1a92
+
 	log.Infof("[FindMaxMinValueFromDB] statement: %s", maxStatement)
 
 	maxRowPtrs, err := utils.QueryGeneralRowsDataWithSQL(db, maxStatement)
@@ -156,16 +148,8 @@
 		retMax[i] = reflect.ValueOf(maxRowPtrs[0][i]).Elem().Interface()
 	}
 
-<<<<<<< HEAD
-	minStatement := fmt.Sprintf(
-		"SELECT %s FROM `%s`.`%s` ORDER BY %s LIMIT 1",
-		columnsString,
-		dbName,
-		tableName,
-		ascOrderString)
-=======
 	minStatement := fmt.Sprintf("SELECT %s FROM `%s`.`%s` %s ORDER BY %s LIMIT 1", columnsString, dbName, tableName, where, ascOrderString)
->>>>>>> acfe1a92
+
 	log.Infof("[FindMaxMinValueFromDB] statement: %s", minStatement)
 	minRowPtrs, err := utils.QueryGeneralRowsDataWithSQL(db, minStatement)
 	if err != nil {
