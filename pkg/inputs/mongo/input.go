--- conflicted
+++ resolved
@@ -67,8 +67,6 @@
 	}
 
 	return nil
-<<<<<<< HEAD
-=======
 }
 
 func (i *input) NewPositionCache() (position_store.PositionCacheInterface, error) {
@@ -78,18 +76,4 @@
 	}
 
 	return newer.NewPositionCache()
-}
-
-// TODO: remove duplicate with inputs/mysql
-func getDelegate(pluginName string, pipelineName string, data map[string]interface{}) (core.Input, error) {
-	plugin, err := registry.GetPlugin(registry.InputPlugin, pluginName)
-	if err != nil {
-		return nil, errors.Trace(err)
-	}
-	err = plugin.Configure(pipelineName, data)
-	if err != nil {
-		return nil, errors.Trace(err)
-	}
-	return plugin.(core.Input), nil
->>>>>>> 0a9c36f5
 }