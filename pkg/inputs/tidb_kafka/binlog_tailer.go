package tidb_kafka

import (
	"strings"
	"sync"
	"time"

	"github.com/Shopify/sarama"
	"github.com/juju/errors"
	log "github.com/sirupsen/logrus"

	gCfg "github.com/moiot/gravity/pkg/config"
	"github.com/moiot/gravity/pkg/consts"
	"github.com/moiot/gravity/pkg/core"
	"github.com/moiot/gravity/pkg/inputs/helper/binlog_checker"
	"github.com/moiot/gravity/pkg/kafka"
	"github.com/moiot/gravity/pkg/metrics"
	"github.com/moiot/gravity/pkg/mysql_test"
	"github.com/moiot/gravity/pkg/position_store"
	pb "github.com/moiot/gravity/pkg/protocol/tidb"
	"github.com/moiot/gravity/pkg/sarama_cluster"
	"github.com/moiot/gravity/pkg/schema_store"
	"github.com/moiot/gravity/pkg/utils"
)

type BinlogTailer struct {
	gravityServerID uint32

	name           string
	sourceTimeZone string
	consumer       *sarama_cluster.Consumer
	config         *gCfg.SourceTiDBConfig
	emitter        core.Emitter
	binlogChecker  binlog_checker.BinlogChecker
	mapLock        sync.Mutex

	wg sync.WaitGroup
}

func (t *BinlogTailer) Start() error {
	log.Info("Consumer subscribes ", t.consumer.Subscriptions())
	log.Info("Begin to consume!")

	t.wg.Add(1)
	go func() {
		defer t.wg.Done()

	ListenPartitionLoop:
		for {
			select {
			case partitionConsumer, ok := <-t.consumer.Partitions():
				if !ok {
					log.Info("cannot fetch partitionConsumers, the channel may be closed")
					break ListenPartitionLoop
				}

				log.Infof("[mq_consumer] partition consumer topic: %v, partition: %v", partitionConsumer.Topic(), partitionConsumer.Partition())

				t.wg.Add(1)
				go func(partitionConsumer sarama_cluster.PartitionConsumer) {
					defer t.wg.Done()

					for msg := range partitionConsumer.Messages() {
						log.Debugf("[tidb_binlog_tailer]: topic: %v, partition: %v, offset: %v", msg.Topic, msg.Partition, msg.Offset)
						binlog := pb.Binlog{}
						if err := binlog.Unmarshal(msg.Value); err != nil {
							log.Fatalf("[binlog_tailer] failed to parse tidb binlog msg: %v", errors.ErrorStack(err))
						}
						jobs, err := t.createMsgs(binlog, msg)
						if err != nil {
							log.Fatalf("[tidb_binlog_tailer] failed to convert tidb binlog to gravity jobs. offset: %v.%v.%v, err: %v", msg.Topic, msg.Partition, msg.Offset, err)
						}
						for _, job := range jobs {
							if err := t.dispatchMsg(job); err != nil {
								log.Fatalf("[tidb_binlog_tailer] failed to dispatch job. offset: %v.%v.%v. err: %v", msg.Topic, msg.Partition, msg.Offset, err)
							}
						}
					}
				}(partitionConsumer)
			}
		}
		log.Info("Get out of ListenPartitionLoop")
	}()
	return nil
}

func (t *BinlogTailer) Wait() {
	t.wg.Wait()
}

func (t *BinlogTailer) Close() {
	t.consumer.Close()
	t.Wait()
}

func buildPKColumnList(colInfoList []*pb.ColumnInfo) []*pb.ColumnInfo {
	var pkCols []*pb.ColumnInfo
	for _, colInfo := range colInfoList {
		if colInfo.IsPrimaryKey {
			pkCols = append(pkCols, colInfo)
		}
	}
	return pkCols
}

func buildPKNameList(pkColList []*pb.ColumnInfo) []string {
	pkNames := make([]string, len(pkColList))
	for i, colInfo := range pkColList {
		pkNames[i] = colInfo.Name
	}
	return pkNames
}

func buildPKValueMap(pkColList []*pb.ColumnInfo, row *pb.Row) map[string]interface{} {
	pkValues := make(map[string]interface{})
	for i, colInfo := range pkColList {
		pkValues[colInfo.Name] = deserialize(row.Columns[i], colInfo.MysqlType)
	}
	return pkValues
}

func (t *BinlogTailer) createMsgs(
	binlog pb.Binlog,
	kMsg *sarama.ConsumerMessage,
) ([]*core.Msg, error) {
	var msgList []*core.Msg
	if binlog.Type == pb.BinlogType_DDL {
		metrics.InputCounter.WithLabelValues(t.name, "", "", string(core.MsgDDL), "").Add(1)
		ddlStmt := string(binlog.DdlData.DdlQuery)
		if strings.Contains(ddlStmt, consts.DDLTag) {
<<<<<<< HEAD
			log.Info("ignore internal ddl: ", ddlStmt)
=======
			log.Infof("ignore internal ddl: %v", ddlStmt)
>>>>>>> 0a9c36f5
			return msgList, nil
		} else {
			//TODO support ddl for tidb
			log.Infof("skip ddl %s", ddlStmt)
			return msgList, nil
		}
	}
	received := time.Now()
	for _, table := range binlog.DmlData.Tables {
		schemaName := *table.SchemaName
		tableName := *table.TableName
		pkColumnList := buildPKColumnList(table.ColumnInfo)
		for _, mutation := range table.Mutations {
			msg := core.Msg{
				Phase: core.Phase{
					EnterInput: received,
				},
				Type:      core.MsgDML,
				Database:  schemaName,
				Table:     tableName,
				Timestamp: time.Unix(int64(ParseTimeStamp(uint64(binlog.CommitTs))), 0),
				Done:      make(chan struct{}),
			}

			if binlog_checker.IsBinlogCheckerMsg(schemaName, tableName) {
				msg.Type = core.MsgCtl
			}

			if binlog_checker.IsBinlogCheckerMsg(schemaName, tableName) && *mutation.Type == pb.MutationType_Update {
				row := *mutation.ChangeRow
				checkerRow, err := binlog_checker.ParseTiDBRow(row)
				if err != nil {
					return msgList, errors.Trace(err)
				}
				if !t.binlogChecker.IsEventBelongsToMySelf(checkerRow) {
					log.Debugf("skip other binlog checker row. row: %v", row)
					continue
				}
				t.binlogChecker.MarkActive(checkerRow)
			}
			dmlMsg := &core.DMLMsg{}
			data := make(map[string]interface{})
			colInfoList := table.ColumnInfo
			switch *mutation.Type {
			case pb.MutationType_Insert:
				dmlMsg.Operation = core.Insert
				for index, value := range mutation.Row.Columns {
					data[colInfoList[index].Name] = deserialize(value, colInfoList[index].MysqlType)
				}
			case pb.MutationType_Update:
				dmlMsg.Operation = core.Update
				old := make(map[string]interface{})
				for index, value := range mutation.Row.Columns {
					data[colInfoList[index].Name] = deserialize(value, colInfoList[index].MysqlType)
				}
				for index, value := range mutation.ChangeRow.Columns {
					old[colInfoList[index].Name] = deserialize(value, colInfoList[index].MysqlType)
				}
				dmlMsg.Old = old
			case pb.MutationType_Delete:
				dmlMsg.Operation = core.Delete
				for index, value := range mutation.Row.Columns {
					data[colInfoList[index].Name] = deserialize(value, colInfoList[index].MysqlType)
				}
			default:
				log.Warnf("unexpected MutationType: %v", *mutation.Type)
				continue
			}
			metrics.InputCounter.WithLabelValues(t.name, msg.Database, msg.Table, string(msg.Type), string(dmlMsg.Operation)).Add(1)

			if mysql_test.IsDeadSignal(schemaName, tableName) && data["id"].(string) == t.name {
				t.consumer.Close()
				return msgList, nil
			}

			dmlMsg.Data = data
			dmlMsg.Pks = buildPKValueMap(pkColumnList, mutation.Row)
			msg.DmlMsg = dmlMsg
			msgList = append(msgList, &msg)
		}
	}
	return msgList, nil
}

func buildTableDef(table *pb.Table) *schema_store.Table {
	ret := &schema_store.Table{
		Schema: *table.SchemaName,
		Name:   *table.TableName,
	}

	for i, c := range table.ColumnInfo {
		ret.Columns = append(ret.Columns, schema_store.Column{
			Idx:          i,
			Name:         c.Name,
			ColType:      c.MysqlType,
			IsPrimaryKey: c.IsPrimaryKey,
		})

		if c.IsPrimaryKey {
			ret.PrimaryKeyColumns = append(ret.PrimaryKeyColumns, ret.Columns[i])
		}
	}

	return ret
}

func deserialize(raw *pb.Column, colType string) interface{} {
	if raw == nil {
		return nil
	}
	switch colType {
	case "date", "datetime", "time", "year", "timestamp":
		return raw.GetStringValue()
	case "int", "integer", "tinyint", "smallint", "mediumint", "bigint":
		return raw.GetInt64Value()
	case "int unsigned", "tinyint unsigned", "smallint unsigned", "mediumint unsigned", "bigint unsigned":
		return raw.GetUint64Value()
	case "float", "double":
		return raw.GetDoubleValue()
	case "decimal":
		return raw.GetStringValue()
	case "bit":
		return raw.GetBytesValue()
	case "char", "varchar", "tinytext", "text", "mediumtext", "longtext":
		return raw.GetStringValue()
	case "tinyblob", "blob", "mediumblob", "longblob", "binary":
		return raw.GetBytesValue()
	case "enum", "set":
		return raw.GetUint64Value()
	case "json":
		return raw.GetBytesValue()
	default:
		log.Warnf("un-recognized mysql type: %v", raw)
		return raw
	}
}

func (t *BinlogTailer) dispatchMsg(msg *core.Msg) error {
	msg.InputStreamKey = utils.NewStringPtr("tidbbinlog")
	msg.OutputStreamKey = utils.NewStringPtr(msg.GetPkSign())

	return errors.Trace(t.emitter.Emit(msg))
}

func NewBinlogTailer(
	pipelineName string,
	serverID uint32,
	positionCache position_store.PositionCacheInterface,
	config *gCfg.SourceTiDBConfig,
	emitter core.Emitter,
	binlogChecker binlog_checker.BinlogChecker,
) (*BinlogTailer, error) {

	srcKafkaCfg := config.SourceKafka

	osf := NewKafkaOffsetStoreFactory(pipelineName, positionCache)
	kafkaConfig := sarama_cluster.NewConfig()
	kafkaConfig.Version = kafka.MsgVersion
	// if no previous offset committed, use the oldest offset
	consumeFrom := srcKafkaCfg.ConsumeFrom
	if consumeFrom == "newest" {
		kafkaConfig.Consumer.Offsets.Initial = sarama.OffsetNewest
	} else if consumeFrom == "oldest" {
		kafkaConfig.Consumer.Offsets.Initial = sarama.OffsetOldest
	} else {
		return nil, errors.Errorf("invalid kafka consume from: %v", consumeFrom)
	}
	kafkaGlobalConfig := srcKafkaCfg.BrokerConfig

	if kafkaGlobalConfig.Net != nil {
		kafkaConfig.Net.SASL.Enable = kafkaGlobalConfig.Net.SASL.Enable
		kafkaConfig.Net.SASL.User = kafkaGlobalConfig.Net.SASL.User
		kafkaConfig.Net.SASL.Password = kafkaGlobalConfig.Net.SASL.Password
	}

	kafkaConfig.Group.Mode = sarama_cluster.ConsumerModePartitions

	//
	// common settings
	//
	kafkaConfig.ClientID = srcKafkaCfg.Common.ClientID
	kafkaConfig.ChannelBufferSize = srcKafkaCfg.Common.ChannelBufferSize

	//
	// consumer related performance tuning
	//
	if srcKafkaCfg.Consumer == nil {
		return nil, errors.Errorf("empty consumer config")
	}

	d, err := time.ParseDuration(srcKafkaCfg.Consumer.Offsets.CommitInterval)
	if err != nil {
		return nil, errors.Errorf("invalid commit interval")
	}
	kafkaConfig.Consumer.Offsets.CommitInterval = d

	if srcKafkaCfg.Consumer.Fetch.Default != 0 {
		kafkaConfig.Consumer.Fetch.Default = srcKafkaCfg.Consumer.Fetch.Default
	}

	if srcKafkaCfg.Consumer.Fetch.Max != 0 {
		kafkaConfig.Consumer.Fetch.Max = srcKafkaCfg.Consumer.Fetch.Max
	}

	if srcKafkaCfg.Consumer.Fetch.Min != 0 {
		kafkaConfig.Consumer.Fetch.Min = srcKafkaCfg.Consumer.Fetch.Min
	}

	maxWaitDuration, err := time.ParseDuration(srcKafkaCfg.Consumer.MaxWaitTime)
	if err != nil {
		return nil, errors.Errorf("invalid max wait time")
	}

	kafkaConfig.Consumer.MaxWaitTime = maxWaitDuration

	log.Infof("[tidb_binlog_tailer] consumer config: sarama config: %v, pipeline config: %v", kafkaConfig, srcKafkaCfg)

	consumer, err := sarama_cluster.NewConsumer(
		srcKafkaCfg.BrokerConfig.BrokerAddrs,
		srcKafkaCfg.GroupID,
		srcKafkaCfg.Topics,
		kafkaConfig,
		osf,
	)
	if err != nil {
		log.Error(err)
		return nil, errors.Trace(err)
	}

	tailer := &BinlogTailer{
		name:            pipelineName,
		gravityServerID: serverID,
		consumer:        consumer,
		config:          config,
		emitter:         emitter,
		binlogChecker:   binlogChecker,
	}
	return tailer, nil
}<|MERGE_RESOLUTION|>--- conflicted
+++ resolved
@@ -128,11 +128,7 @@
 		metrics.InputCounter.WithLabelValues(t.name, "", "", string(core.MsgDDL), "").Add(1)
 		ddlStmt := string(binlog.DdlData.DdlQuery)
 		if strings.Contains(ddlStmt, consts.DDLTag) {
-<<<<<<< HEAD
 			log.Info("ignore internal ddl: ", ddlStmt)
-=======
-			log.Infof("ignore internal ddl: %v", ddlStmt)
->>>>>>> 0a9c36f5
 			return msgList, nil
 		} else {
 			//TODO support ddl for tidb
