package mysqlstream

import (
	"context"
	"database/sql"
	"sync"
	"time"

	"github.com/moiot/gravity/pkg/core"

	"github.com/moiot/gravity/pkg/inputs/helper"

	"github.com/juju/errors"
	"github.com/mitchellh/mapstructure"
	log "github.com/sirupsen/logrus"

	"github.com/moiot/gravity/pkg/config"
	"github.com/moiot/gravity/pkg/inputs/helper/binlog_checker"
	"github.com/moiot/gravity/pkg/mysql_test"
	"github.com/moiot/gravity/pkg/position_store"
	"github.com/moiot/gravity/pkg/registry"
	"github.com/moiot/gravity/pkg/schema_store"
	"github.com/moiot/gravity/pkg/utils"
)

var (
	// re-sync retry timeout
	RetryTimeout = 3 * time.Second

	BinlogProbeInterval = 3 * time.Second
)

const inputStreamKey = "mysqlstream"

type MySQLBinlogInputPluginConfig struct {
	Source                  *utils.DBConfig            `mapstructure:"source" toml:"source" json:"source"`
	IgnoreBiDirectionalData bool                       `mapstructure:"ignore-bidirectional-data" toml:"ignore-bidirectional-data" json:"ignore-bidirectional-data"`
	StartPosition           *utils.MySQLBinlogPosition `mapstructure:"start-position" toml:"start-position" json:"start-position"`

	SourceProbeCfg *helper.SourceProbeCfg `mapstructure:"source-probe-config"json:"source-probe-config"`

	//
	// internal configurations that is not exposed to users
	//
	DisableBinlogChecker bool   `mapstructure:"-"json:"-"`
	DebugBinlog          bool   `mapstructure:"-"json:"-"`
	BinlogSyncerTimeout  string `mapstructure:"-"json:"-"`
}

type mysqlStreamInput struct {
	pipelineName string
	cfg          *MySQLBinlogInputPluginConfig

	sourceDB *sql.DB

	probeDBConfig      *utils.DBConfig
	probeSQLAnnotation string

	ctx    context.Context
	cancel context.CancelFunc

	binlogChecker binlog_checker.BinlogChecker
	binlogTailer  *BinlogTailer

	sourceSchemaStore schema_store.SchemaStore

	closeOnce sync.Once
}

func init() {
	registry.RegisterPlugin(registry.InputPlugin, "mysqlstream", &mysqlStreamInput{}, false)
}

func (plugin *mysqlStreamInput) Configure(pipelineName string, configInput map[string]interface{}) error {
	plugin.pipelineName = pipelineName
	pluginConfig := MySQLBinlogInputPluginConfig{}
	err := mapstructure.Decode(configInput, &pluginConfig)
	if err != nil {
		return errors.Trace(err)
	}

	// validate configurations
	if pluginConfig.Source == nil {
		return errors.Errorf("[mysqlbinlog] empty master db configured")
	}

	// probe connection settings
	plugin.probeDBConfig, plugin.probeSQLAnnotation = helper.GetProbCfg(plugin.cfg.SourceProbeCfg, plugin.cfg.Source)
	plugin.cfg = &pluginConfig

	return nil
}

<<<<<<< HEAD
func (plugin *mysqlInputPlugin) NewPositionCache() (position_store.PositionCacheInterface, error) {
	// position cache
	positionRepo, err := position_store.NewMySQLRepo(
		plugin.probeDBConfig,
		plugin.probeSQLAnnotation)
	if err != nil {
		return nil, errors.Trace(err)
	}

	positionCache, err := position_store.NewPositionCache(
=======
func (plugin *mysqlStreamInput) Stage() config.InputMode {
	return config.Stream
}

func (plugin *mysqlStreamInput) NewPositionStore() (position_store.PositionStore, error) {
	positionStore, err := position_store.NewMySQLBinlogDBPositionStore(
>>>>>>> 3368ba48
		plugin.pipelineName,
		positionRepo,
		position_store.DefaultFlushPeriod,
	)
	if err != nil {
		return nil, errors.Trace(err)
	}

<<<<<<< HEAD
	if err := SetupInitialPosition(plugin.sourceDB, positionCache, plugin.cfg.StartPosition); err != nil {
		return nil, errors.Trace(err)
	}
	return positionCache, nil
}

func (plugin *mysqlInputPlugin) Start(emitter core.Emitter, positionCache position_store.PositionCacheInterface) error {
=======
	plugin.positionStore = positionStore
	return positionStore, nil
}

func (plugin *mysqlStreamInput) PositionStore() position_store.PositionStore {
	return plugin.positionStore
}

func (plugin *mysqlStreamInput) SendDeadSignal() error {
	return mysql_test.SendDeadSignal(plugin.binlogTailer.sourceDB, plugin.pipelineName)
}

func (plugin *mysqlStreamInput) Wait() {
	plugin.binlogTailer.Wait()
}

func (plugin *mysqlStreamInput) Done() chan position_store.Position {
	c := make(chan position_store.Position)
	go func() {
		plugin.binlogTailer.Wait()
		c <- plugin.positionStore.Position()
		close(c)
	}()
	return c
}

func (plugin *mysqlStreamInput) Start(emitter core.Emitter, router core.Router) error {
>>>>>>> 3368ba48
	sourceDB, err := utils.CreateDBConnection(plugin.cfg.Source)
	if err != nil {
		log.Fatalf("[gravity] failed to create source connection %v", errors.ErrorStack(err))
	}
	plugin.sourceDB = sourceDB

	sourceSchemaStore, err := schema_store.NewSimpleSchemaStoreFromDBConn(sourceDB)
	if err != nil {
		return errors.Trace(err)
	}
	plugin.sourceSchemaStore = sourceSchemaStore

	// binlog checker
	plugin.binlogChecker, err = binlog_checker.NewBinlogChecker(
		plugin.pipelineName,
		plugin.probeDBConfig,
		plugin.probeSQLAnnotation,
		BinlogProbeInterval,
		plugin.cfg.DisableBinlogChecker)
	if err != nil {
		return errors.Trace(err)
	}
	if err := plugin.binlogChecker.Start(); err != nil {
		return errors.Trace(err)
	}

	// binlog tailer
	gravityServerID := utils.GenerateRandomServerID()
	plugin.ctx, plugin.cancel = context.WithCancel(context.Background())
	plugin.binlogTailer, err = NewBinlogTailer(
		plugin.pipelineName,
		plugin.cfg,
		gravityServerID,
		positionCache,
		sourceSchemaStore,
		sourceDB,
		emitter,
		router,
		plugin.binlogChecker,
		nil)
	if err != nil {
		return errors.Trace(err)
	}

	if err := plugin.binlogTailer.Start(); err != nil {
		return errors.Trace(err)
	}

	return nil
}

<<<<<<< HEAD
func (plugin *mysqlInputPlugin) Identity() uint32 {
	return plugin.binlogTailer.gravityServerID
}

func (plugin *mysqlInputPlugin) Stage() config.InputMode {
	return config.Stream
}

func (plugin *mysqlInputPlugin) SendDeadSignal() error {
	return mysql_test.SendDeadSignal(plugin.binlogTailer.sourceDB, plugin.binlogTailer.gravityServerID)
}

func (plugin *mysqlInputPlugin) Wait() {
	plugin.binlogTailer.Wait()
}

func (plugin *mysqlInputPlugin) Done(positionCache position_store.PositionCacheInterface) chan position_store.Position {
	c := make(chan position_store.Position)
	go func() {
		plugin.binlogTailer.Wait()
		position, exist, err := positionCache.Get()
		if err != nil && exist {
			c <- position
		} else {
			log.Fatalf("[mysqlInputPlugin] failed get position exist: %v, err: %v", exist, errors.ErrorStack(err))
		}
		close(c)
	}()
	return c
}

func (plugin *mysqlInputPlugin) Close() {
=======
func (plugin *mysqlStreamInput) Close() {
>>>>>>> 3368ba48

	plugin.closeOnce.Do(func() {
		log.Infof("[mysqlStreamInput] closing...")

		if plugin.binlogChecker != nil {
			plugin.binlogChecker.Stop()
		}

		if plugin.binlogTailer != nil {
			plugin.binlogTailer.Close()
		}

		if plugin.sourceSchemaStore != nil {
			plugin.sourceSchemaStore.Close()
		}

		if plugin.sourceDB != nil {
			if err := plugin.sourceDB.Close(); err != nil {
				log.Errorf("[mysqlStreamInput.Close] error close db. %s", errors.Trace(err))
			}
		}

		log.Infof("[mysqlStreamInput] closed")
	})
}<|MERGE_RESOLUTION|>--- conflicted
+++ resolved
@@ -91,8 +91,7 @@
 	return nil
 }
 
-<<<<<<< HEAD
-func (plugin *mysqlInputPlugin) NewPositionCache() (position_store.PositionCacheInterface, error) {
+func (plugin *mysqlStreamInput) NewPositionCache() (position_store.PositionCacheInterface, error) {
 	// position cache
 	positionRepo, err := position_store.NewMySQLRepo(
 		plugin.probeDBConfig,
@@ -102,14 +101,6 @@
 	}
 
 	positionCache, err := position_store.NewPositionCache(
-=======
-func (plugin *mysqlStreamInput) Stage() config.InputMode {
-	return config.Stream
-}
-
-func (plugin *mysqlStreamInput) NewPositionStore() (position_store.PositionStore, error) {
-	positionStore, err := position_store.NewMySQLBinlogDBPositionStore(
->>>>>>> 3368ba48
 		plugin.pipelineName,
 		positionRepo,
 		position_store.DefaultFlushPeriod,
@@ -118,43 +109,13 @@
 		return nil, errors.Trace(err)
 	}
 
-<<<<<<< HEAD
 	if err := SetupInitialPosition(plugin.sourceDB, positionCache, plugin.cfg.StartPosition); err != nil {
 		return nil, errors.Trace(err)
 	}
 	return positionCache, nil
 }
 
-func (plugin *mysqlInputPlugin) Start(emitter core.Emitter, positionCache position_store.PositionCacheInterface) error {
-=======
-	plugin.positionStore = positionStore
-	return positionStore, nil
-}
-
-func (plugin *mysqlStreamInput) PositionStore() position_store.PositionStore {
-	return plugin.positionStore
-}
-
-func (plugin *mysqlStreamInput) SendDeadSignal() error {
-	return mysql_test.SendDeadSignal(plugin.binlogTailer.sourceDB, plugin.pipelineName)
-}
-
-func (plugin *mysqlStreamInput) Wait() {
-	plugin.binlogTailer.Wait()
-}
-
-func (plugin *mysqlStreamInput) Done() chan position_store.Position {
-	c := make(chan position_store.Position)
-	go func() {
-		plugin.binlogTailer.Wait()
-		c <- plugin.positionStore.Position()
-		close(c)
-	}()
-	return c
-}
-
-func (plugin *mysqlStreamInput) Start(emitter core.Emitter, router core.Router) error {
->>>>>>> 3368ba48
+func (plugin *mysqlStreamInput) Start(emitter core.Emitter, router core.Router, positionCache position_store.PositionCacheInterface) error {
 	sourceDB, err := utils.CreateDBConnection(plugin.cfg.Source)
 	if err != nil {
 		log.Fatalf("[gravity] failed to create source connection %v", errors.ErrorStack(err))
@@ -206,24 +167,23 @@
 	return nil
 }
 
-<<<<<<< HEAD
-func (plugin *mysqlInputPlugin) Identity() uint32 {
+func (plugin *mysqlStreamInput) Identity() uint32 {
 	return plugin.binlogTailer.gravityServerID
 }
 
-func (plugin *mysqlInputPlugin) Stage() config.InputMode {
+func (plugin *mysqlStreamInput) Stage() config.InputMode {
 	return config.Stream
 }
 
-func (plugin *mysqlInputPlugin) SendDeadSignal() error {
-	return mysql_test.SendDeadSignal(plugin.binlogTailer.sourceDB, plugin.binlogTailer.gravityServerID)
-}
-
-func (plugin *mysqlInputPlugin) Wait() {
+func (plugin *mysqlStreamInput) SendDeadSignal() error {
+	return mysql_test.SendDeadSignal(plugin.binlogTailer.sourceDB, plugin.pipelineName)
+}
+
+func (plugin *mysqlStreamInput) Wait() {
 	plugin.binlogTailer.Wait()
 }
 
-func (plugin *mysqlInputPlugin) Done(positionCache position_store.PositionCacheInterface) chan position_store.Position {
+func (plugin *mysqlStreamInput) Done(positionCache position_store.PositionCacheInterface) chan position_store.Position {
 	c := make(chan position_store.Position)
 	go func() {
 		plugin.binlogTailer.Wait()
@@ -238,32 +198,27 @@
 	return c
 }
 
-func (plugin *mysqlInputPlugin) Close() {
-=======
 func (plugin *mysqlStreamInput) Close() {
->>>>>>> 3368ba48
-
-	plugin.closeOnce.Do(func() {
-		log.Infof("[mysqlStreamInput] closing...")
-
-		if plugin.binlogChecker != nil {
-			plugin.binlogChecker.Stop()
+
+	log.Infof("[mysqlStreamInput] closing...")
+
+	if plugin.binlogChecker != nil {
+		plugin.binlogChecker.Stop()
+	}
+
+	if plugin.binlogTailer != nil {
+		plugin.binlogTailer.Close()
+	}
+
+	if plugin.sourceSchemaStore != nil {
+		plugin.sourceSchemaStore.Close()
+	}
+
+	if plugin.sourceDB != nil {
+		if err := plugin.sourceDB.Close(); err != nil {
+			log.Errorf("[mysqlStreamInput.Close] error close db. %s", errors.Trace(err))
 		}
-
-		if plugin.binlogTailer != nil {
-			plugin.binlogTailer.Close()
-		}
-
-		if plugin.sourceSchemaStore != nil {
-			plugin.sourceSchemaStore.Close()
-		}
-
-		if plugin.sourceDB != nil {
-			if err := plugin.sourceDB.Close(); err != nil {
-				log.Errorf("[mysqlStreamInput.Close] error close db. %s", errors.Trace(err))
-			}
-		}
-
-		log.Infof("[mysqlStreamInput] closed")
-	})
+	}
+
+	log.Infof("[mysqlStreamInput] closed")
 }