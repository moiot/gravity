--- conflicted
+++ resolved
@@ -177,11 +177,7 @@
 		position, v, exist, err := server.PositionCache.GetEncodedPersistentPosition()
 		if err != nil || !exist {
 			writer.WriteHeader(http.StatusInternalServerError)
-<<<<<<< HEAD
-			log.Errorf("[statusHandler] failed to get position, exist: %v, err: %v", exist, errors.ErrorStack(err))
-=======
 			log.Error("[statusHandler] failed to get positionRepoModel, exist: %v, err: %v", exist, errors.ErrorStack(err))
->>>>>>> 6c9c8685
 			return
 		}
 
